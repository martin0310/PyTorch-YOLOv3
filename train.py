#! /usr/bin/env python3

from __future__ import division

from models import *
from utils.logger import *
from utils.utils import *
from utils.datasets import *
from utils.augmentations import *
from utils.transforms import *
from utils.parse_config import *
from test import evaluate

from terminaltables import AsciiTable

import os
import argparse
import tqdm

import torch
from torch.utils.data import DataLoader
from torchvision import datasets
from torchvision import transforms
from torch.autograd import Variable
import torch.optim as optim


def _create_data_loader(img_path, batch_size, img_size, n_cpu):
    """Creates a DataLoader for training.

    :param img_path: Path to file containing all paths to training images.
    :type img_path: str
    :param batch_size: Size of each image batch
    :type batch_size: int
    :param img_size: Size of each image dimension for yolo
    :type img_size: int
    :param n_cpu: Number of cpu threads to use during batch generation
    :type n_cpu: int
    :return: Returns DataLoader
    :rtype: DataLoader
    """
    dataset = ListDataset(
        img_path,
        image_size=img_size,
        multiscale=args.multiscale_training,
        transform=AUGMENTATION_TRANSFORMS)
    return dataloader = torch.utils.data.DataLoader(
        dataset,
        batch_size=batch_size,
        shuffle=True,
        num_workers=n_cpu,
        pin_memory=True,
        collate_fn=dataset.collate_fn)

def _load_model(model_path, weights_path):
    """Loads the (optionally pretrained) yolo model from file.

    :param model_path: Path to model definition file (.cfg)
    :type model_path: str
    :param weights_path: Path to pretrained weights or checkpoint file (.weights or .pth)
    :type weights_path: str
    :return: Returns model
    :rtype: Darknet
    """
    device = torch.device("cuda" if torch.cuda.is_available() else "cpu")  # Select device for inference
    model = Darknet(args.model).to(device)
    model.apply(weights_init_normal)

    if weights_path:  # If pretrained weights are specified, start from checkpoint
        if weights_path.endswith(".weights"):  # Load darknet weights
            model.load_darknet_weights(weights_path)
        else:  # Load checkpoint weights
            model.load_state_dict(torch.load(weights_path))
    return model


if __name__ == "__main__":
    parser = argparse.ArgumentParser(description="Train YOLO model.")
    parser.add_argument("-m", "--model", type=str, default="config/yolov3.cfg", help="Path to model definition file (.cfg)")
    parser.add_argument("-d", "--data", type=str, default="config/coco.data", help="Path to data config file (.data)")
    parser.add_argument("-b", "--batch_size", type=int, default=8, help="Size of each image batch")
    parser.add_argument("-e", "--epochs", type=int, default=100, help="Number of epochs")
    parser.add_argument("-v", "--verbose", action='store_true', help="Makes the training more verbose")
    parser.add_argument("--img_size", type=int, default=416, help="Size of each image dimension")
    parser.add_argument("--n_cpu", type=int, default=8, help="Number of cpu threads to use during batch generation")
    parser.add_argument("--pretrained_weights", type=str, help="Path to checkpoint file (.weights or .pth). Starts training from checkpoint model")
    parser.add_argument("--checkpoint_interval", type=int, default=1, help="Interval of epochs between saving model weights")
    parser.add_argument("--evaluation_interval", type=int, default=1, help="Interval of epochs between evaluations on validation set")
    parser.add_argument("--gradient_accumulations", type=int, default=2, help="Number of gradient accumulations before step")
    parser.add_argument("--multiscale_training", action="store_false", help="Allow for multi-scale training")
    parser.add_argument("--iou_thres", type=float, default=0.5, help="Evaluation: IOU threshold required to qualify as detected")
    parser.add_argument("--conf_thres", type=float, default=0.5, help="Evaluation: Object confidence threshold")
    parser.add_argument("--nms_thres", type=float, default=0.5, help="Evaluation: IOU threshold for non-maximum suppression")
    parser.add_argument("--logdir", type=str, default="logs", help="Directory for training log files (e.g. for TensorBoard)")
    # parser.add_argument("--n_image_preview", type=int, default=0, help="Show every n-th image as preview in TensorBoard")
    args = parser.parse_args()
    print(args)

    logger = Logger(args.logdir)  # Tensorboard logger

    # Create output directories if missing
    os.makedirs("output", exist_ok=True)
    os.makedirs("checkpoints", exist_ok=True)

    # Get data configuration
    data_config = parse_data_config(args.data)
    train_path = data_config["train"]
    valid_path = data_config["valid"]
    class_names = load_classes(data_config["names"])

    dataloader = _create_data_loader(train_path, args.batch_size, args.img_size, args.n_cpu)

    model = _load_model(args.model, args.pretrained_weights)

    optimizer = torch.optim.Adam(model.parameters())

    metrics = [
        "grid_size",
        "loss",
        "x",
        "y",
        "w",
        "h",
        "conf",
        "cls",
        "cls_acc",
        "recall50",
        "recall75",
        "precision",
        "conf_obj",
        "conf_noobj",
    ]

    for epoch in range(args.epochs):
        model.train()  # Set model to training mode
        for batch_i, (_, imgs, targets) in enumerate(tqdm.tqdm(dataloader, desc=f"Training Epoch {epoch}")):
            batches_done = len(dataloader) * epoch + batch_i

            imgs = Variable(imgs.to(device))
            targets = Variable(targets.to(device), requires_grad=False)

            loss, outputs = model(imgs, targets)
            loss.backward()

            if batches_done % args.gradient_accumulations == 0:
                # Accumulates gradient before each step
                optimizer.step()
                optimizer.zero_grad()

            # ----------------
            #   Log progress
            # ----------------

            log_str = "\n---- [Epoch %d/%d, Batch %d/%d] ----\n" % (epoch, args.epochs, batch_i, len(dataloader))

            metric_table = [["Metrics", *[f"YOLO Layer {i}" for i in range(len(model.yolo_layers))]]]

            # Log metrics at each YOLO layer
            for i, metric in enumerate(metrics):
                formats = {m: "%.6f" for m in metrics}
                formats["grid_size"] = "%2d"
                formats["cls_acc"] = "%.2f%%"
                row_metrics = [formats[metric] % yolo.metrics.get(metric, 0) for yolo in model.yolo_layers]
                metric_table += [[metric, *row_metrics]]

            log_str += AsciiTable(metric_table).table
            log_str += f"\nTotal loss {to_cpu(loss).item()}"

<<<<<<< HEAD
            if args.verbose: print(log_str)
=======
            # Tensorboard logging
            tensorboard_log = []
            for j, yolo in enumerate(model.yolo_layers):
                for name, metric in yolo.metrics.items():
                    if name != "grid_size":
                        tensorboard_log += [(f"train/{name}_{j+1}", metric)]
            tensorboard_log += [("train/loss", to_cpu(loss).item())]
            logger.list_of_scalars_summary(tensorboard_log, batches_done)

            # Determine approximate time left for epoch
            epoch_batches_left = len(dataloader) - (batch_i + 1)
            time_left = datetime.timedelta(seconds=epoch_batches_left * (time.time() - start_time) / (batch_i + 1))
            log_str += f"\n---- ETA {time_left}"

            if opt.verbose: print(log_str)
>>>>>>> c987f2f8

            model.seen += imgs.size(0)

        # Save model to checkpoint file
        if epoch % args.checkpoint_interval == 0:
            checkpoint_path = f"checkpoints/yolov3_ckpt_{epoch}.pth"
            print(f"Save checkpoint to: '{checkpoint_path}'")
            torch.save(model.state_dict(), checkpoint_path)

        # Evaluate model
        if epoch % args.evaluation_interval == 0:
            print("\n---- Evaluating Model ----")
            # Evaluate the model on the validation set
            metrics_output = evaluate(
                model,
                path=valid_path,
                iou_thres=args.iou_thres,
                conf_thres=args.conf_thres,
                nms_thres=args.nms_thres,
                img_size=args.img_size,
                batch_size=args.batch_size,
            )

            if metrics_output is not None:
                precision, recall, AP, f1, ap_class = metrics_output
                evaluation_metrics = [
                    ("validation/precision", precision.mean()),
                    ("validation/recall", recall.mean()),
                    ("validation/mAP", AP.mean()),
                    ("validation/f1", f1.mean())]
                logger.list_of_scalars_summary(evaluation_metrics, epoch)<|MERGE_RESOLUTION|>--- conflicted
+++ resolved
@@ -166,9 +166,6 @@
             log_str += AsciiTable(metric_table).table
             log_str += f"\nTotal loss {to_cpu(loss).item()}"
 
-<<<<<<< HEAD
-            if args.verbose: print(log_str)
-=======
             # Tensorboard logging
             tensorboard_log = []
             for j, yolo in enumerate(model.yolo_layers):
@@ -183,8 +180,7 @@
             time_left = datetime.timedelta(seconds=epoch_batches_left * (time.time() - start_time) / (batch_i + 1))
             log_str += f"\n---- ETA {time_left}"
 
-            if opt.verbose: print(log_str)
->>>>>>> c987f2f8
+            if args.verbose: print(log_str)
 
             model.seen += imgs.size(0)
 
